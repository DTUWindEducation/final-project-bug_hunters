
from pathlib import Path
import numpy as np 
import pandas as pd 
import xarray as xr 
import matplotlib.pyplot as plt 
import WRA_Package as wra

FILE_PATH = Path(__file__)      # path to this file
FILE_DIR = FILE_PATH.parent.parent     # path to main folder 
DATA_DIR = FILE_DIR / 'inputs'
DATA_97_99 = DATA_DIR / '1997-1999.nc'
DATA_00_02 = DATA_DIR / '2000-2002.nc'
DATA_03_05 = DATA_DIR / '2003-2005.nc'
DATA_06_08 = DATA_DIR / '2006-2008.nc'
DATA_09_11 = DATA_DIR / '2009-2011.nc'
DATA_12_14 = DATA_DIR / '2012-2014.nc'
DATA_15_17 = DATA_DIR / '2015-2017.nc'
DATA_18_20 = DATA_DIR / '2018-2020.nc'
DATA_21_23 = DATA_DIR / '2021-2023.nc'


# define grid points as outlined by assignment
grid_points = [(55.5, 7.75), (55.5, 8.), (55.75, 7.75), (55.75, 8.)]

# create list with names of datafiles 
data_list = [DATA_97_99,DATA_00_02, DATA_03_05, DATA_06_08, DATA_09_11, DATA_12_14, DATA_15_17, DATA_18_20, DATA_21_23]

# concatenate data to create a dataframe containting data for entire time-span  
WindData = wra.conc_data(data_list)

<<<<<<< HEAD
# Print the WindData to check its contents (can be commented out later)
# print("\n--- WindData Summary ---")
# print(WindData)
=======
>>>>>>> b62df93c

# user input for height 
height = float(input("Select height at which wind speed and direction will be calculated. Enter either 10 or 100: "))

# plotting for each coordinate point 
for lat, lon in grid_points: 
    WindSpdDir = wra.compute_and_plot_wind_speed_direction_time_series(WindData,grid_points,lat,lon,height)


# interpolation within grid for a point specified by user 
# TODO: figure out how to add ValueError for inputs not of numerical values?
interpolation_lat = float(input("Select latitude within the defined grid (between 55.50 and 55.75). The input must be a numberical value: "))
interpolation_long = float(input("Select longitude within the defined grid (between 7.75 and 8.00). The input must be a numberical value: "))
interpolation_height = float(input("Select height at which wind speed and direction will be calculated. Enter either 10 or 100: "))

interp_coords = [interpolation_lat, interpolation_long]

WindSpdDir = wra.compute_and_plot_wind_speed_direction_time_series(WindData,grid_points,interp_coords[0],interp_coords[1],interpolation_height)

# --- Extrapolate wind speed to a custom height ---
reference_height = float(input("Enter reference height (either 10 or 100): "))
target_height = float(input("Enter target height to extrapolate to (e.g., 90 or 150): "))
alpha = float(input("Enter power law exponent alpha (default is 0.1): ") or 0.1)

# Extract the appropriate wind speed time series
if reference_height not in [10, 100]:
    raise ValueError("Reference height must be 10 or 100 m.")

# Filter original DataFrame to get wind speed at reference height
if reference_height == interpolation_height:
    u_ref = WindSpdDir["speed"]
else:
    raise ValueError("Reference height must match previously computed wind speed level.")

# Extrapolate to new height
extrapolated_speed = wra.extrapolate_wind_speed(u_ref, reference_height, target_height, alpha)

# Print extrapolated time series, just to check
#print(f"\nExtrapolated wind speed to {target_height} m (first 5 values):\n", extrapolated_speed.head())


# --- Fit Weibull distribution to extrapolated wind speed ---
shape, scale = wra.fit_weibull_distribution(extrapolated_speed)

print(f"\nWeibull distribution fitted parameters at {target_height} m:")
print(f"Shape (k): {shape:.3f}")
print(f"Scale (A): {scale:.3f}")

# --- Plot histogram with Weibull PDF overlay ---
fig, ax = wra.plot_wind_speed_with_weibull(extrapolated_speed, shape, scale, level=f"{target_height}m")
plt.show()

"""part 7 - windrose plot"""

print(WindSpdDir) # Print the WindSpdDir DataFrame to check its contents

# Call the function from WRA_Package
result = wra.count_directions_in_windrose_ranges(WindSpdDir)

# Print the result
print(result)

# Call the function to count wind directions in ranges
range_counts = wra.count_directions_in_windrose_ranges(WindSpdDir)

# Map the results to variables
count_0 = range_counts.get("0-45", 0)
count_45 = range_counts.get("45-90", 0)
count_90 = range_counts.get("90-135", 0)
count_135 = range_counts.get("135-180", 0)
count_180 = range_counts.get("180-225", 0)
count_225 = range_counts.get("225-270", 0)
count_270 = range_counts.get("270-315", 0)
count_315 = range_counts.get("315-360", 0)

# Print the counts for verification
print(f"Count 0-45: {count_0}")
print(f"Count 45-90: {count_45}")
print(f"Count 90-135: {count_90}")
print(f"Count 135-180: {count_135}")
print(f"Count 180-225: {count_180}")
print(f"Count 225-270: {count_225}")
print(f"Count 270-315: {count_270}")
print(f"Count 315-360: {count_315}")

# Example wind direction and speed data
wind_directions = [0, 45, 90, 135, 180, 225, 270, 315]
wind_speeds = [count_0, count_45, count_90, count_135, count_180, count_225, count_270, count_315]

# Call the plot_wind_rose function from WRA_Package
wra.plot_wind_rose(wind_directions, wind_speeds, height="10m")<|MERGE_RESOLUTION|>--- conflicted
+++ resolved
@@ -29,12 +29,11 @@
 # concatenate data to create a dataframe containting data for entire time-span  
 WindData = wra.conc_data(data_list)
 
-<<<<<<< HEAD
+
 # Print the WindData to check its contents (can be commented out later)
 # print("\n--- WindData Summary ---")
 # print(WindData)
-=======
->>>>>>> b62df93c
+
 
 # user input for height 
 height = float(input("Select height at which wind speed and direction will be calculated. Enter either 10 or 100: "))
