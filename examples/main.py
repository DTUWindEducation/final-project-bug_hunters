#%%
from pathlib import Path
import numpy as np 
import pandas as pd 
import xarray as xr 
import matplotlib.pyplot as plt 
# from windrose import WindroseAxes
# from matplotlib.pyplot import get_cmap
from matplotlib.patches import Patch
import WRA_Package as wra

FILE_PATH = Path(__file__)      # path to this file
FILE_DIR = FILE_PATH.parent.parent     # path to main folder 
DATA_DIR = FILE_DIR / 'inputs'
DATA_97_99 = DATA_DIR / '1997-1999.nc'
DATA_00_02 = DATA_DIR / '2000-2002.nc'
DATA_03_05 = DATA_DIR / '2003-2005.nc'
DATA_06_08 = DATA_DIR / '2006-2008.nc'

# define locations for each grid point as outlined by assignment
locations = [(55.5, 7.75), (55.5, 8.00), (55.75, 7.75), (55.75, 8.00)]

# specifying a location within the grid to interpolate for
interpolation_lat = 55.68
interpolation_long = 7.82
interp_coords = (interpolation_lat, interpolation_long)

# adding interpolation coordinates to the locations
locations.append(interp_coords)

# create list with names of datafiles 
data_list = [DATA_97_99,DATA_00_02, DATA_03_05, DATA_06_08]

# concatenate data to create a dataframe containting data for entire time-span  
WindData = wra.conc_data(data_list)
# print("WindData Preview:") # TODO - remove this line when finished
# print(WindData.head()) # TODO - remove this line when finished


# specifying which heights data should be plotted for in the time series 
time_series_heights = [10, 100]

# plotting for each coordinate point 
for height in time_series_heights: 
    for lat, lon in locations: 
        wra.compute_and_plot_time_series(WindData,lat,lon,height)


# --- Extrapolate wind speed to a custom height ---
# specify referance height
reference_height = 10
# specify target height 
target_height = 97



# Extract the appropriate wind speed time series
if reference_height not in [10, 100]:
    raise ValueError("Reference height must be 10 or 100 m.")

# create data frame to append wind speeds at target height for each grid corner
ExtrapolatedWindSpeed = pd.DataFrame({'Time': WindData['valid_time']})

for lat, lon in locations[:-1]: 
    # call function to produce dataframe containing wind speed at each location
    WindSpdDir = wra.compute_and_plot_time_series(WindData,lat, lon, reference_height,display_figure=False)
    # Also compute wind speeds at 10m and 100m (for dynamic alpha calculation)
    WindSpdDir_10m = wra.compute_and_plot_time_series(WindData, lat, lon, 10, display_figure=False)
    WindSpdDir_100m = wra.compute_and_plot_time_series(WindData, lat, lon, 100, display_figure=False)
    
    # access dataframe and extract wind speed at location
    u_ref = WindSpdDir['speed']
    u_10 = WindSpdDir_10m['speed']
    u_100 = WindSpdDir_100m['speed']

    # Extrapolate using dynamic alpha
    extrapolated_speed = wra.extrapolate_wind_speed(
        u_ref=u_ref,
        u_10=u_10,
        u_100=u_100,
        z_ref=reference_height,
        z_target=target_height
    )

    # Add extrapolated speed to DataFrame
    ExtrapolatedWindSpeed[f'({lat},{lon})'] = extrapolated_speed


# use function to calculate wind spd and direction for location inside box at 10 m
WindSpdDirWeibull = wra.compute_and_plot_time_series(WindData,locations[-1][0], locations[-1][1], reference_height,display_figure=False)

WindSpdDirWeibull_10m = wra.compute_and_plot_time_series(WindData, locations[-1][0], locations[-1][1], 10, display_figure=False)
WindSpdDirWeibull_100m = wra.compute_and_plot_time_series(WindData, locations[-1][0], locations[-1][1], 100, display_figure=False)

# set reference speed to the wind speed data calculated for location inside box at 10 m
u_ref_weibull = WindSpdDirWeibull['speed']
u_10_weibull = WindSpdDirWeibull_10m['speed']
u_100_weibull = WindSpdDirWeibull_100m['speed']

# Extrapolate using dynamic alpha
extrapolated_speed_weibull = wra.extrapolate_wind_speed(
    u_ref=u_ref_weibull,
    u_10=u_10_weibull,
    u_100=u_100_weibull,
    z_ref=reference_height,
    z_target=target_height
)

# --- Fit Weibull distribution to extrapolated wind speed ---
shape, scale = wra.fit_weibull_distribution(extrapolated_speed_weibull)

print(f"\nWeibull distribution fitted parameters at {target_height} m:")
print(f"Shape (k): {shape:.3f}")
print(f"Scale (A): {scale:.3f}")

# --- Plot histogram with Weibull PDF overlay ---
<<<<<<< HEAD
fig, ax = wra.plot_wind_speed_with_weibull(extrapolated_speed_weibull, shape, scale, level=f"{target_height}m")
plt.show()

# # --- Wind rose plot ---
wra.plot_wind_rose(WindSpdDir['direction'], WindSpdDir['speed'], num_bins=8)
=======
# fig, ax = wra.plot_wind_speed_with_weibull(extrapolated_speed_weibull, shape, scale, level=f"{target_height}m")
# plt.show()


# wra.plot_wind_rose(WindSpdDir['direction'], WindSpdDir['speed'], num_bins = 8)

#7

# Call the function to separate data for the year 2005
try:
    WindData_2005 = wra.separate_data_by_year(WindData, 2005)
    #print("WindData for the year 2005:")
    #print(WindData_2005.head())
except ValueError as e:
     #print(e)
     WindData_2005 = None

# Check if data for 2005 exists
if WindData_2005 is not None:
    # Specify the point within the grid for interpolation
    interpolation_lat = 55.68
    interpolation_long = 7.82
    reference_height = 10  # Reference height for interpolation
    target_height = 90     # Target height for extrapolation
    alpha = 0.1            # Power law exponent

    # Interpolate wind data for the given point
    WindSpdDir_2005 = wra.compute_and_plot_time_series(
        WindData_2005, interpolation_lat, interpolation_long, reference_height, display_figure=False
    ) 

    # Extract wind speed at the reference height
    u_ref_2005 = WindSpdDir_2005['speed']
    u_10_2005 = WindSpdDir_2005['u10']
    u_100_2005 = WindSpdDir_2005['u100']

    # Extrapolate wind speed to the target height (90 meters)
    extrapolated_speed_90m = wra.extrapolate_wind_speed(u_ref_2005, u_10_2005, u_100_2005, reference_height, target_height)

    # Print the extrapolated wind speed
    # print(f"\nExtrapolated wind speed at {target_height} meters for point ({interpolation_lat}, {interpolation_long}):")
    # print(extrapolated_speed_90m.head())

# Define the bins for wind speed
bins = [
    3, 4, 5, 6, 7, 7.1, 7.2, 7.3, 7.4, 7.5, 7.6, 7.7, 7.8, 7.9, 8, 9, 10, 10.1, 10.2, 10.3, 10.4, 10.5, 10.6, 10.7, 10.8, 10.9, 11, 11.1, 11.2, 11.3, 11.4, 11.5, 11.6, 11.7, 11.8, 11.9, 12, 13, 14, 15, 16, 17, 18, 19, 20, 21, 22, 23, 24, 25
]

# Call the function to calculate probabilities
bin_probabilities = wra.calculate_bin_probabilities(extrapolated_speed_90m, bins)

#  Print the probabilities per bin
# print("\nWind Speed Probabilities per Bin:")git 
# for bin_range, probability in bin_probabilities.items():
#     print(f"{bin_range}: {probability:.2f}%")

# Define the power per bin (from the screenshot)
power_per_bin = {
    "[3.0, 4.0)": 40.52, "[4.0, 5.0)": 177.67, "[5.0, 6.0)": 403.9, "[6.0, 7.0)": 737.59, "[7.0, 7.1)": 1187.18,
    "[7.1, 7.2)": 1239.25, "[7.2, 7.3)": 1292.52, "[7.3, 7.4)": 1347.32, "[7.4, 7.5)": 1403.26,
    "[7.5, 7.6)": 1460.7, "[7.6, 7.7)": 1519.64, "[7.7, 7.8)": 1580.17, "[7.8, 7.9)": 1642.11,
    "[7.9, 8.0)": 1705.76, "[8.0, 9.0)": 1771.17, "[9.0, 10.0)": 2518.55, "[10.0, 10.1)": 3448.38,
    "[10.1, 10.2)": 3552.14, "[10.2, 10.3)": 3657.95, "[10.3, 10.4)": 3765.12,
    "[10.4, 10.5)": 3873.93, "[10.5, 10.6)": 3984.48, "[10.6, 10.7)": 4096.58,
    "[10.7, 10.8)": 4210.72, "[10.8, 10.9)": 4326.15, "[10.9, 11.0)": 4443.4, "[11.0, 11.1)": 4562.5,
    "[11.1, 11.2)": 4683.42, "[11.2, 11.3)": 4806.16, "[11.3, 11.4)": 4929.93,
    "[11.4, 11.5)": 5000.92, "[11.5, 11.6)": 5000.16, "[11.6, 11.7)": 4999.98,
    "[11.7, 11.8)": 4999.96, "[11.8, 11.9)": 4999.98, "[11.9, 12.0)": 5000, "[12.0, 13.0)": 5000,
    "[13.0, 14.0)": 5000.01, "[14.0, 15.0)": 5000.01, "[15.0, 16.0)": 5000.02, "[16.0, 17.0)": 5000.02,
    "[17.0, 18.0)": 5000.03, "[18.0, 19.0)": 5000.02, "[19.0, 20.0)": 5000.04, "[20.0, 21.0)": 5000.02,
    "[21.0, 22.0)": 5000.05, "[22.0, 23.0)": 5000.01, "[23.0, 24.0)": 5000.01, "[24.0, 25.0)": 5000.04
}

# Call the function to calculate AEP
aep = wra.calculate_aep(bin_probabilities, power_per_bin)

# Print the calculated AEP
print(f"\nAnnual Energy Production (AEP) for NREL 5 MW for 2005: {aep:.2f} kWh")

# %%
>>>>>>> 866aa631
<|MERGE_RESOLUTION|>--- conflicted
+++ resolved
@@ -114,20 +114,10 @@
 print(f"Scale (A): {scale:.3f}")
 
 # --- Plot histogram with Weibull PDF overlay ---
-<<<<<<< HEAD
 fig, ax = wra.plot_wind_speed_with_weibull(extrapolated_speed_weibull, shape, scale, level=f"{target_height}m")
 plt.show()
 
-# # --- Wind rose plot ---
-wra.plot_wind_rose(WindSpdDir['direction'], WindSpdDir['speed'], num_bins=8)
-=======
-# fig, ax = wra.plot_wind_speed_with_weibull(extrapolated_speed_weibull, shape, scale, level=f"{target_height}m")
-# plt.show()
-
-
-# wra.plot_wind_rose(WindSpdDir['direction'], WindSpdDir['speed'], num_bins = 8)
-
-#7
+wra.plot_wind_rose(WindSpdDir['direction'], WindSpdDir['speed'], num_bins = 8)
 
 # Call the function to separate data for the year 2005
 try:
@@ -200,5 +190,4 @@
 # Print the calculated AEP
 print(f"\nAnnual Energy Production (AEP) for NREL 5 MW for 2005: {aep:.2f} kWh")
 
-# %%
->>>>>>> 866aa631
+# %%