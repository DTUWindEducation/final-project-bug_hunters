--- conflicted
+++ resolved
@@ -299,21 +299,14 @@
             edgecolor = 'white', 
             opening = 1.0,
             bins = num_bins,)
-<<<<<<< HEAD
-    ax.set_legend(loc=(-0.08, -0.08),title='Wind Speed [m/s]')
-    angles = np.arange(0, 360, label_interval)          # 0°, 30°, 60° … 330°
-    return fig
-    #ax.set_thetagrids(angles, [f"{a}°" for a in angles])
-    # ax.set_thetagrids(range(0,360,30),[f"{a}°" for a in angles])
-    # ax.set_theta_zero_location('W', offset=-90)
-=======
+
     ax.set_legend(loc=(-0.011, -0.09),title='Wind Speed [m/s]')
     ax.set_title('Wind Rose')
     fig = ax.figure 
     output_dir = Path(__file__).parent.parent.parent / "outputs" / "data_files_you_generate"
     figurename = f"wind_rose.png"
     fig.savefig( output_dir / figurename, format="png", bbox_inches='tight')
->>>>>>> 4e59d564
+
 
 def calculate_bin_probabilities(data, bins):
     """
