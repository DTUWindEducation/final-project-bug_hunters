#%%
from pathlib import Path
import numpy as np
import pandas as pd
import xarray as xr
import matplotlib.pyplot as plt
from windrose import WindroseAxes
import matplotlib.pyplot as plt
from scipy.interpolate import griddata
from scipy.stats import weibull_min # Weibull distribution for wind speed



def load_data(file_path):
    """
    Load wind data from NetCDF and calculate wind speed from u and v components.

    Parameters:
        path_nc (str): Path to NetCDF4 file.
        level (str): Height level, e.g., '10m' or '100m'.

    Returns:
        xr.DataArray: Wind speed [m/s]
        time: datetime
        lat: latitude values (float64)
        lon: longitude values (float64)
    """
    data = xr.open_dataset(file_path)
    df = data.to_dataframe().reset_index()

    # changing names of lat and long columns since they are incorrectly labeled
    df = df.rename(columns={'latitude':'_tmp','longitude':'latitude'})
    df = df.rename(columns={'_tmp':'longitude'})
    return df


def conc_data(files_list):
    """
    Given a list of NetCDF files, load each into a pandas DataFrame
    and concatenate them all into one big DataFrame.

    Parameters
    ----------
    files_list : list of str
        Paths to your .nc files.

    Returns
    -------
    pd.DataFrame
        A single DataFrame with all the rows from each file.
    """
    df_concat = []
    for file in files_list:
        # assume load_data returns a DataFrame with exactly these columns:
        # ["valid_time","latitude","longitude","u10","v10","u100","v100"]
        df = load_data(file)  
        df_concat.append(df)

    # one-shot concatenation
    ConcatDF = pd.concat(df_concat, axis=0, ignore_index=True)
    return ConcatDF


def plot_wind_time_series(df, lat, lon, level=10):
    fig, axs = plt.subplots(2,1,figsize=(12,6))
    axs[0].plot(df['time'],df['speed'])
    axs[0].set_title(f"Wind Speed Time Series at {level} m [{lat}° N,{lon}° E]")
    axs[0].set_xlabel('Time')
    axs[0].set_ylabel('Wind Speed [m/s]')
    axs[0].grid(True)

    axs[1].plot(df['time'],df['direction'])
    axs[1].set_title(f"Wind Direction Time Series at {level} m [{lat}° N,{lon}° E]")
    axs[1].set_xlabel('Time')
    axs[1].set_ylabel('Wind Direction [deg]')
    axs[1].grid(True)
    fig.tight_layout()
    return fig, axs



def compute_and_plot_wind_speed_direction_time_series(dataFrame, grid_points, latitude, longitude, height=10):
    # Check if the point is exactly on a grid point
    if (latitude, longitude) in grid_points:
        winddata = dataFrame.loc[(dataFrame['latitude'] == latitude) & 
                                 (dataFrame['longitude'] == longitude)]
        
        u_10 = winddata['u10']
        v_10 = winddata['v10']

        u_100 = winddata['u100']
        v_100 = winddata['v100']

        time_values = winddata['valid_time']

        if height == 10:
            u = u_10
            v = v_10
        elif height == 100:
            u = u_100
            v = v_100
        else:
            raise ValueError("Invalid height entry. Enter either 10 or 100.")
        dir_rad = np.arctan2(-u, -v)  # Note: Using arctan2 directly for correct quadrant
        dir_deg = (dir_rad * 180 / np.pi) % 360
        dir_deg = dir_deg
        speed = np.sqrt(u**2 + v**2)
        speed = speed
        time = time_values

    else:
        # Interpolate for points within the grid
        if not (55.5 <= latitude <= 55.75 and 7.75 <= longitude <= 8.0):
            raise ValueError("Coordinates are outside the interpolation grid.")
        
        # Prepare data for interpolation
        points = []
        u_values_10 = []
        v_values_10 = []
        u_values_100 = []
        v_values_100 = []        
        time_values = []
        
        for lat, lon in grid_points:
            point_data = dataFrame.loc[(dataFrame['latitude'] == lat) & 
                                      (dataFrame['longitude'] == lon)]
            points.append([lat, lon])
<<<<<<< HEAD
            if height == 10:
                u_values.append(point_data['u10'].values) #for all points - so it can be used for interpolation 
                v_values.append(point_data['v10'].values)
                time_values.append(point_data['valid_time'].values)
            elif height == 100:
                u_values.append(point_data['u100'].values)
                v_values.append(point_data['v100'].values)
                time_values.append(point_data['valid_time'].values)
            else: 
                raise ValueError("Invalid height entry. Enter either 10 or 100.")
=======
            u_values_10.append(point_data['u10'].values)
            v_values_10.append(point_data['v10'].values)

            u_values_100.append(point_data['u100'].values)
            v_values_100.append(point_data['v100'].values)

            time_values.append(point_data['valid_time'].values)
>>>>>>> b62df93c
        
        # Convert to numpy arrays
        points = np.array(points)
        u_values_10 = np.array(u_values_10)
        v_values_10 = np.array(v_values_10)

        u_values_100 = np.array(u_values_100)
        v_values_100 = np.array(v_values_100)

        time_values = np.array(time_values)


        # Perform interpolation using griddata
        u_interp_10 = griddata(points, u_values_10, (latitude, longitude), method='linear')
        v_interp_10 = griddata(points, v_values_10, (latitude, longitude), method='linear')

        # Perform interpolation using griddata
        u_interp_100 = griddata(points, u_values_100, (latitude, longitude), method='linear')
        v_interp_100 = griddata(points, v_values_100, (latitude, longitude), method='linear')

        
        u_10 = u_interp_10
        v_10 = v_interp_10

        u_100 = u_interp_100
        v_100 = v_interp_100

        if height == 10: 
            u = np.array([u_interp_10])
            v = np.array([v_interp_10])
        elif height == 100: 
            u = np.array([u_interp_100])
            v = np.array([v_interp_100])
        else: 
            raise ValueError("Invalid height entry. Enter either 10 or 100.")

    
        # Calculate wind direction and speed
        dir_rad = np.arctan2(-u, -v)  # Note: Using arctan2 directly for correct quadrant
        dir_deg = (dir_rad * 180 / np.pi) % 360
        dir_deg = dir_deg[0]
        speed = np.sqrt(u**2 + v**2)
        speed = speed[0]
        time = time_values[0]

    df = pd.DataFrame({'time': time, 'speed': speed, 'direction': dir_deg, 'u10': u_10, 'v10': v_10, 'u100': u_100, 'v100': v_100})

    plot_wind_time_series(df,latitude, longitude, height)
    
    return df




def plot_wind_speed_histogram(time_series_data, level="100m"):
    """
    Plot histogram of wind speed.

    Parameters:
        wind_speed (xr.DataArray): Computed wind speed.
        level (str): Height level (for title).
    """
    fig, axs = plt.subplots(figsize=(12,6))
    axs.hist(time_series_data, bins=50)
    axs.set_title(f"Wind Speed Histogram at {level}")
    axs.set_xlabel("Wind Speed [m/s]")
    axs.set_ylabel("Frequency")
    axs.grid(True)
    fig.tight_layout()
    return fig, axs

"""Part seven"""

#################################################

def count_directions_in_windrose_ranges(df):
    """
    Count how many rows in the DataFrame have 'direction' in specific wind rose ranges.

    Parameters:
        df (pd.DataFrame): DataFrame containing a 'direction' column.

    Returns:
        dict: A dictionary with counts for each wind rose range.
    """
    # Ensure the 'direction' column exists
    if 'direction' not in df.columns:
        raise ValueError("The DataFrame must contain a 'direction' column.")

    # Define the wind rose ranges
    ranges = [
        (0, 45),
        (45, 90),
        (90, 135),
        (135, 180),
        (180, 225),
        (225, 270),
        (270, 315),
        (315, 360)
    ]

    # Count rows in each range
    range_counts = {}
    for lower, upper in ranges:
        count = ((df['direction'] >= lower) & (df['direction'] < upper)).sum()
        range_counts[f"{lower}-{upper}"] = count

    return range_counts

################################

def plot_wind_rose(wind_directions, wind_speeds, height="10m"):
    """
    Plot a wind rose diagram where the length of the bars represents wind speed.

    Parameters:
        wind_directions (array-like): Wind direction data in degrees (0-360).
        wind_speeds (array-like): Wind speed data in m/s.
        height (str): Height level for the title (e.g., "10m" or "100m").
    """
    from windrose import WindroseAxes
    import matplotlib.pyplot as plt

    # Create a wind rose plot
    fig = plt.figure(figsize=(8, 8))
    ax = WindroseAxes.from_ax(fig=fig)
    
    # Plot the wind rose with wind speeds determining the bar lengths
    ax.bar(wind_directions, wind_speeds, normed=False, opening=0.8, edgecolor='white')

    # Add labels and title
    ax.set_title(f"Wind Rose Diagram at {height}", fontsize=14)
    ax.set_legend(title="Wind Speed [m/s]", loc="lower right", fontsize=10)
    plt.show()


"""Define classes"""

class GeneralWindTurbine:
    def __init__(self, rotor_diameter, hub_height, rated_power, v_in, v_rated, v_out, name=None):
        self.rotor_diameter = rotor_diameter
        self.hub_height = hub_height
        self.rated_power = rated_power
        self.v_in = v_in
        self.v_rated = v_rated
        self.v_out = v_out
        self.name = name

    def get_power(self, wind_speed):
        """
        Compute power output [kW] for given wind_speed (scalar or numpy array).
        """
        wind_speed = np.array(wind_speed)

        power_output = np.zeros_like(wind_speed)

        # Region 2: cubic power law
        mask_ramp = (wind_speed >= self.v_in) & (wind_speed < self.v_rated)
        power_output[mask_ramp] = self.rated_power * (wind_speed[mask_ramp] / self.v_rated) ** 3

        # Region 3: constant power
        mask_flat = (wind_speed >= self.v_rated) & (wind_speed <= self.v_out)
        power_output[mask_flat] = self.rated_power

        # Other values remain zero

        return power_output
    
class WindTurbine(GeneralWindTurbine):
    def __init__(self, rotor_diameter, hub_height, rated_power, v_in, v_rated, v_out, power_curve_data, name=None):
        super().__init__(rotor_diameter, hub_height, rated_power, v_in, v_rated, v_out, name)
        self.power_curve_data = power_curve_data  # numpy array: [:, 0] = wind speed, [:, 1] = power

    def get_power(self, wind_speed):
        """
        Compute power output using power curve data (interpolated).
        """
        wind_speed = np.array(wind_speed)
        power = np.interp(wind_speed, self.power_curve_data[:, 0], self.power_curve_data[:, 1], left=0, right=0)
        return power


    
def extrapolate_wind_speed(u_ref, z_ref, z_target, alpha=0.1):
    """
    Extrapolate wind speed using the power law profile.

    Parameters:
        u_ref (array-like): Wind speed at reference height [m/s]
        z_ref (float): Reference height [m]
        z_target (float): Target height [m]
        alpha (float): Power law exponent (default 0.1 for offshore)

    Returns:
        array-like: Wind speed at target height
    """
    return u_ref * (z_target / z_ref) ** alpha


def fit_weibull_distribution(wind_speeds):
    """
    Fit Weibull distribution to wind speed data.

    Parameters:
        wind_speeds: Wind speed time series [m/s]

    Returns:
        shape (float): Weibull shape parameter k
        scale (float): Weibull scale parameter A
    """
    shape, loc, scale = weibull_min.fit(wind_speeds, floc=0)  # force location to 0
    return shape, scale

def plot_wind_speed_with_weibull(wind_speeds, shape, scale, level="100m"):
    fig, ax = plt.subplots(figsize=(12, 6))
    count, bins, _ = ax.hist(wind_speeds, bins=50, density=True, alpha=0.6, label='Wind Speed Histogram')

    x = np.linspace(min(bins), max(bins), 100)
    weibull_pdf = weibull_min.pdf(x, shape, loc=0, scale=scale)
    ax.plot(x, weibull_pdf, 'r-', lw=2, label = f" Fitted Weibull PDF \n k= {round(shape,2)}, A = {round(scale,2)}")

    ax.set_title(f"Wind Speed Distribution & Weibull Fit at {level}")
    ax.set_xlabel("Wind Speed [m/s]")
    ax.set_ylabel("Probability Density")
    ax.legend()
    ax.grid(True)
    plt.tight_layout()
    return fig, ax


# %%<|MERGE_RESOLUTION|>--- conflicted
+++ resolved
@@ -125,18 +125,6 @@
             point_data = dataFrame.loc[(dataFrame['latitude'] == lat) & 
                                       (dataFrame['longitude'] == lon)]
             points.append([lat, lon])
-<<<<<<< HEAD
-            if height == 10:
-                u_values.append(point_data['u10'].values) #for all points - so it can be used for interpolation 
-                v_values.append(point_data['v10'].values)
-                time_values.append(point_data['valid_time'].values)
-            elif height == 100:
-                u_values.append(point_data['u100'].values)
-                v_values.append(point_data['v100'].values)
-                time_values.append(point_data['valid_time'].values)
-            else: 
-                raise ValueError("Invalid height entry. Enter either 10 or 100.")
-=======
             u_values_10.append(point_data['u10'].values)
             v_values_10.append(point_data['v10'].values)
 
@@ -144,7 +132,6 @@
             v_values_100.append(point_data['v100'].values)
 
             time_values.append(point_data['valid_time'].values)
->>>>>>> b62df93c
         
         # Convert to numpy arrays
         points = np.array(points)
