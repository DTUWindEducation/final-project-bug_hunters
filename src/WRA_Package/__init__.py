#%%
from pathlib import Path
import numpy as np
import pandas as pd
import xarray as xr
import matplotlib.pyplot as plt
import matplotlib.pyplot as plt
# from windrose import WindroseAxes
# from matplotlib.pyplot import get_cmap
from matplotlib.patches import Patch
from scipy.interpolate import griddata
from scipy.stats import weibull_min # Weibull distribution for wind speed



def load_data(file_path):
    """
    Load wind data from NetCDF and calculate wind speed from u and v components.

    Parameters:
        path_nc (str): Path to NetCDF4 file.
        level (str): Height level, e.g., '10m' or '100m'.

    Returns:
        xr.DataArray: Wind speed [m/s]
        time: datetime
        lat: latitude values (float64)
        lon: longitude values (float64)
    """
    data = xr.open_dataset(file_path, decode_timedelta=True)
    df = data.to_dataframe().reset_index()

    return df


def conc_data(files_list):
    """
    Given a list of NetCDF files, load each into a pandas DataFrame
    and concatenate them all into one big DataFrame.

    Parameters
    ----------
    files_list : list of str
        Paths to your .nc files.

    Returns
    -------
    pd.DataFrame
        A single DataFrame with all the rows from each file.
    """
    df_concat = []
    for file in files_list:
        # assume load_data returns a DataFrame with exactly these columns:
        # ["valid_time","latitude","longitude","u10","v10","u100","v100"]
        df = load_data(file)  
        df_concat.append(df)

    # one-shot concatenation
    ConcatDF = pd.concat(df_concat, axis=0, ignore_index=True)
    return ConcatDF


def plot_wind_time_series(df, lat, lon, level=10):
    fig, axs = plt.subplots(2,1,figsize=(12,6))
    axs[0].plot(df['time'],df['speed'])
    axs[0].set_title(f"Wind Speed Time Series at {level} m [{lat}° N,{lon}° E]")
    axs[0].set_xlabel('Time')
    axs[0].set_ylabel('Wind Speed [m/s]')
    axs[0].grid(True)

    axs[1].plot(df['time'],df['direction'])
    axs[1].set_title(f"Wind Direction Time Series at {level} m [{lat}° N,{lon}° E]")
    axs[1].set_xlabel('Time')
    axs[1].set_ylabel('Wind Direction [deg]')
    axs[1].grid(True)
    fig.tight_layout()
    plt.show()
    return fig, axs


class WindInterpolator:
    """
    A class to interpolation wind data over a predefined grid.

    Parameters:
        grid_points (list of tuples): List of (latitude, longitude) tuples defining the grid.
        dataframe (pd.DataFrame): DataFrame containing wind data for all grid points.
    """
    def __init__(self, grid_points, dataframe):
        self.grid_points = np.array(grid_points)
        self.dataframe = dataframe
        
        self.u10 = []
        self.v10 = []
        self.u100 = []
        self.v100 = []
        self.times = None
        
        for lat, lon in grid_points:
            point_data = self.dataframe.loc[
                (self.dataframe['latitude'] == lat) & 
                (self.dataframe['longitude'] == lon)
            ].sort_values('valid_time')
            
            self.times = point_data['valid_time'].values
            self.u10.append(point_data['u10'].values)
            self.v10.append(point_data['v10'].values)
            self.u100.append(point_data['u100'].values)
            self.v100.append(point_data['v100'].values)
    
    def interpolate(self, interp_lat, interp_lon):
        """
        Interpolate wind components to a target location.
        
        Returns:
            (u10_interp, v10_interp, u100_interp, v100_interp, times)
        """
        return ( griddata(self.grid_points, self.u10, (interp_lat, interp_lon), method='linear'),
            griddata(self.grid_points, self.v10, (interp_lat, interp_lon), method='linear'),
            griddata(self.grid_points, self.u100, (interp_lat, interp_lon), method='linear'),
            griddata(self.grid_points, self.v100, (interp_lat, interp_lon), method='linear'),
            self.times )
    
    

def compute_and_plot_time_series(dataFrame, latitude, longitude, height=10, display_figure=True):
    grid_points = [(55.5, 7.75), (55.5, 8.), (55.75, 7.75), (55.75, 8.)]
    
    if (latitude, longitude) in grid_points:

        winddata = dataFrame.loc[
            (dataFrame['latitude'] == latitude) & 
            (dataFrame['longitude'] == longitude)
        ]

        u_10 = winddata['u10']
        v_10 = winddata['v10']

        u_100 = winddata['u100']
        v_100 = winddata['v100']

        time_values = winddata['valid_time']

        if height == 10:
            u = u_10
            v = v_10
        elif height == 100:
            u = u_100
            v = v_100
        else:
            raise ValueError("Invalid height entry. Enter either 10 or 100.")
        dir_rad = np.arctan2(-u, -v) 
        dir_deg = (dir_rad * 180 / np.pi) % 360
        dir_deg = dir_deg
        speed = np.sqrt(u**2 + v**2)
        speed = speed
        time = time_values

    else:
        # Interpolate using WindInterpolator
        if not (55.5 <= latitude <= 55.75 and 7.75 <= longitude <= 8.0):
            raise ValueError("Coordinates are outside the interpolation grid. Reselect coordinates within the interpolation grid.")
        
        interpolator = WindInterpolator(grid_points, dataFrame)
        u10_interp, v10_interp, u100_interp, v100_interp, time = interpolator.interpolate(latitude, longitude)
        
        # Assign interpolated values
        u_10 = u10_interp
        v_10 = v10_interp
        u_100 = u100_interp
        v_100 = v100_interp
        
        if height == 10:
            u = u10_interp
            v = v10_interp
        elif height == 100:
            u = u100_interp
            v = v100_interp
        else:
            raise ValueError("Invalid height entry. Enter either 10 or 100.")
        
        # Calculate wind spd and dir
        dir_rad = np.arctan2(-u, -v)
        dir_deg = (dir_rad * 180 / np.pi) % 360
        speed = np.sqrt(u**2 + v**2)
        time = time

    df = pd.DataFrame({'time': time, 'speed': speed, 'direction': dir_deg, 'u10': u_10, 'v10': v_10, 'u100': u_100, 'v100': v_100})

    if display_figure == True: 
        fig, axs = plot_wind_time_series(df,latitude, longitude, height)
        return df, fig, axs
    else: 
        return df 
    



def plot_wind_speed_histogram(time_series_data, level="100m"):
    """
    Plot histogram of wind speed.

    Parameters:
        wind_speed (xr.DataArray): Computed wind speed.
        level (str): Height level (for title).
    """
    fig, axs = plt.subplots(figsize=(12,6))
    axs.hist(time_series_data, bins=50)
    axs.set_title(f"Wind Speed Histogram at {level}")
    axs.set_xlabel("Wind Speed [m/s]")
    axs.set_ylabel("Frequency")
    axs.grid(True)
    fig.tight_layout()
    return fig, axs

    
def calculate_alpha_dynamic(u_10, u_100):
    """
    Calculate the wind shear exponent alpha dynamically.

    Parameters:
        u_10 (array-like): Wind speed at 10 m height [m/s]
        u_100 (array-like): Wind speed at 100 m height [m/s]

    Returns:
        alpha (array-like): Wind shear exponent
    """
    u_10 = np.array(u_10)
    u_100 = np.array(u_100)
    with np.errstate(divide='ignore', invalid='ignore'):
        alpha = np.log(u_100 / u_10) / np.log(100 / 10)
        alpha = np.nan_to_num(alpha, nan=0.0, posinf=0.0, neginf=0.0)
    return alpha


def extrapolate_wind_speed(u_ref, u_10, u_100, z_ref, z_target):
    """
    Extrapolate wind speed using dynamically calculated alpha.

    Parameters:
        u_ref (array-like): Wind speed at reference height [m/s]
        u_10 (array-like): Wind speed at 10 m [m/s]
        u_100 (array-like): Wind speed at 100 m [m/s]
        z_ref (float): Reference height [m]
        z_target (float): Target height [m]

    Returns:
        array-like: Wind speed at target height
    """
    alpha = calculate_alpha_dynamic(u_10, u_100)
    return u_ref * (z_target / z_ref) ** alpha


def fit_weibull_distribution(wind_speeds):
    """
    Fit Weibull distribution to wind speed data.

    Parameters:
        wind_speeds: Wind speed time series [m/s]

    Returns:
        shape (float): Weibull shape parameter k
        scale (float): Weibull scale parameter A
    """
    shape, loc, scale = weibull_min.fit(wind_speeds, floc=0)  # force location to 0
    return shape, scale

def plot_wind_speed_with_weibull(wind_speeds, shape, scale, level="100m"):
    fig, ax = plt.subplots(figsize=(12, 6))
    count, bins, _ = ax.hist(wind_speeds, bins=50, density=True, alpha=0.6, label='Wind Speed Histogram')

    x = np.linspace(min(bins), max(bins), 100)
    weibull_pdf = weibull_min.pdf(x, shape, loc=0, scale=scale)
    ax.plot(x, weibull_pdf, 'r-', lw=2, label = f" Fitted Weibull PDF \n k= {round(shape,2)}, A = {round(scale,2)}")

    ax.set_title(f"Wind Speed Distribution & Weibull Fit at {level}")
    ax.set_xlabel("Wind Speed [m/s]")
    ax.set_ylabel("Probability Density")
    ax.legend()
    ax.grid(True)
    plt.tight_layout()
    return fig, ax


<<<<<<< HEAD
def plot_wind_rose(direction, speed, num_bins = 6, label_interval = 30): 
    ax = WindroseAxes.from_ax() 
    ax.bar(direction,
            speed, 
            normed = True, 
            nsector = 12, 
            edgecolor = 'white', 
            opening = 1.0,
            bins = num_bins,)
    ax.set_legend(loc=(-0.08, -0.08),title='Wind Speed [m/s]')
    # angles = np.arange(0, 360, label_interval)          # 0°, 30°, 60° … 330°
    # ax.set_thetagrids(angles, [f"{a}°" for a in angles])
    ax.set_thetagrids(range(0,360,30),[90, 60, 30, 0, 330, 300, 270, 240, 210, 180, 150, 120])
    ax.set_theta_zero_location('W', offset=-180)
=======
# def plot_wind_rose(direction, speed, num_bins = 6): 
#     ax = WindroseAxes.from_ax()
#     ax.bar(direction,
#             speed, 
#             normed = True, 
#             nsector = 12, 
#             edgecolor = 'white', 
#             opening = 1.0,
#             bins = num_bins)
#     ax.set_legend()
>>>>>>> 4a917b39
<|MERGE_RESOLUTION|>--- conflicted
+++ resolved
@@ -282,7 +282,6 @@
     return fig, ax
 
 
-<<<<<<< HEAD
 def plot_wind_rose(direction, speed, num_bins = 6, label_interval = 30): 
     ax = WindroseAxes.from_ax() 
     ax.bar(direction,
@@ -296,16 +295,4 @@
     # angles = np.arange(0, 360, label_interval)          # 0°, 30°, 60° … 330°
     # ax.set_thetagrids(angles, [f"{a}°" for a in angles])
     ax.set_thetagrids(range(0,360,30),[90, 60, 30, 0, 330, 300, 270, 240, 210, 180, 150, 120])
-    ax.set_theta_zero_location('W', offset=-180)
-=======
-# def plot_wind_rose(direction, speed, num_bins = 6): 
-#     ax = WindroseAxes.from_ax()
-#     ax.bar(direction,
-#             speed, 
-#             normed = True, 
-#             nsector = 12, 
-#             edgecolor = 'white', 
-#             opening = 1.0,
-#             bins = num_bins)
-#     ax.set_legend()
->>>>>>> 4a917b39
+    ax.set_theta_zero_location('W', offset=-180)